--- conflicted
+++ resolved
@@ -16,11 +16,7 @@
     which are not started by this b2luigi instance) does not matter.
     """
     def __init__(self):
-<<<<<<< HEAD
-        super(BatchJobStatusCache, self).__init__(maxsize=1000, ttl=120)
-=======
-        super().__init__(maxsize=1000, ttl=20)
->>>>>>> 3608c85e
+        super().__init__(maxsize=1000, ttl=120)
 
     @abc.abstractmethod
     def _ask_for_job_status(self, job_id=None):
