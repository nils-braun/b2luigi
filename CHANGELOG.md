# Changelog

All notable changes to this project will be documented in this file.

Older entries have been generated from github releases.
New entries aim to adhere to the format proposed by [Keep a Changelog](https://keepachangelog.com/en/1.0.0/),
This project adheres to [Semantic Versioning](https://semver.org/spec/v2.0.0.html).

## Unreleased

### Fixed

- Fix circular import [#188](https://github.com/nils-braun/b2luigi/issues/188)

### Added

<<<<<<< HEAD
- Add the ability to pass a custom hashing function to parameters via the `hash_function` keyword argument. The function must take one argument, the value of the parameter. It is up to the user to ensure unique strings are created. [#189](https://github.com/nils-braun/b2luigi/pull/189)

**Full Changelog**: https://github.com/nils-braun/b2luigi/compare/v0.9.0...main

=======
- Add the ability to pass a custom hashing function to parameters via the `hash_function` keyword argument. [#189](https://github.com/nils-braun/b2luigi/pull/189). The function must take one argument, the value of the parameter. It is up to the user to ensure unique strings are created.
- **gbasf2**: Switch to the `--new` flag in `gb2_ds_get` which downloads files significantly faster than previously. Gbasf2 release v5r6 (November 2022) is required. [#190](https://github.com/nils-braun/b2luigi/pull/190).
>>>>>>> 438b28e9

## [0.9.0] - 2023-03-20

### Fixed

- **gbasf2**: Fix bug introduced in [#181](https://github.com/nils-braun/b2luigi/pull/181) when generating basf2 queries with just a simple `.root` extension, raising a wrong false positive errors. Now moved splitting functionality into separate function and added extensive unit tests. Thanks @schmitca for reporting [#184](https://github.com/nils-braun/b2luigi/pull/184).

### Added

- `task_iterator` now returns a unique list of tasks. The task graph is a DAG which is traversed through recursion in `task_iterator` like a tree. If multiple tasks had the same task as a requirement (i.e. multiple nodes share a child), it was returned multiple times in the task iterator. This results in performance improvements when checking the requirements. [#186](https://github.com/nils-braun/b2luigi/pull/186). Thanks [@MarcelHoh](https://github.com/MarcelHoh) for the initial PR.

**Full Changelog**: https://github.com/nils-braun/b2luigi/compare/v0.8.2...v0.9.0

## [0.8.2] - 2023-01-13

### Fixed

- **gbasf2**: Fix gbasf2 glob queries (e.g. for downloading) for basf2 output files with multiple extensions, e.g. `<file>.udst.root` `<file>.mdst.root`. [#181](https://github.com/nils-braun/b2luigi/pull/181). Thanks [@schmitca](https://github.com/schmitca) for reporting, reviewing and testing.

**Full Changelog**: https://github.com/nils-braun/b2luigi/compare/v0.8.1...v0.8.2

## [0.8.1] - 2022-11-14

### Fixed

- **gbasf2**: Fix `ioctl` error in `gb2_proxy_init` by reading in password via `b2luigi` and then supplying password to that command directly, instead of letting `gb2_proxy_init` handle the password prompt. [#172](https://github.com/nils-braun/b2luigi/pull/172) @bilokin

### Added

- **gbasf2**: Add `gbasf2_proxy_group` and `gbasf2_project_lpn_path` parameters to switch between gbasf2 groups. [#175](https://github.com/nils-braun/b2luigi/pull/175) @bilokin
- add automatic "_needs changelog_" PR labeller as github workflow [#166](https://github.com/nils-braun/b2luigi/pull/166)

### Changed

- Update `pre-commit` hooks. Most notably for the developers, update the `flake8` syntax and style-checker to version 5.0.4, which might change slightly what style is accepted. This should also fix [an issue](https://github.com/python/importlib_metadata/issues/406) with the old flake8 version not being compatible with the latest version of `importlib_meta`, which the pre-commit flake8 hook in the github actions to fail. In the process also migrated the pre-commit config format to the new layout.

**Full Changelog**: https://github.com/nils-braun/b2luigi/compare/v0.7.6...v0.8.1

## [0.7.6] - 2022-01-22

### Fixed

- **htcondor**: Make `HTCondorProcess.get_job_status` a method again instead. It was turned into a property accidentally in #158. See issue #164 @eckerpatrick and PR @165 @mschnepf.

**Full Changelog**: https://github.com/nils-braun/b2luigi/compare/v0.7.5...v0.7.6

## [0.7.5] - 2022-01-21

### Added

- **htcondor**: Do up to 3 retries for getting job status with `condor_q` #155
- **gbasf2**: Add caching and unit tests to `get_dirac_user` #156
- Add @mschnepf to [the contributors](https://github.com/nils-braun/b2luigi/blob/main/docs/index.rst#the-team) for #158
- Some minor documentation improvements #151 and typo fix in help message #153.

### Fixed

- **gbasf2**: Adapt to new file name for gbasf2 setup file (`setup` → `setup.sh`) #160
- **gbasf2**: Ensure proxy is initalized before running `get_proxy_info` to get dirac user #156
- **htcondor**: Don't fail when htcondor job status is `suspended` or `transferring_output` #158. Thanks to @mschnepf 🙇.

### Changed

- **gbasf2**: Use `retry2` package for retrying getting of gbasf2 project status instead of my own recursive loop #161

**Full Changelog**: https://github.com/nils-braun/b2luigi/compare/v0.7.4...v0.7.5

## [0.7.4] - 2021-11-03

### Added

- Add a `CHANGELOG.md` file in addition to the release notes on github

### Fixed

- **gbasf2**: Fix moving of downloaded datasets with multiple datablocks (subs) #150
- **gbasf2**: If an error happens during proxy initialization, there was an error raised, but the `stderr` argument was wrong, which was fixed in #149

### Changed

- **gbasf2**: `get_unique_lfns` in some cases returned a set and in some cases a list. Changed it to always return sets.

## [0.7.3] - 2021-10-21

Small patch release for the gbasf2 process adding tests and better error checks for subprocess to make future debugging of problems like e.g. #138 easier

### Added

- Check output of `gb2_proxy_init` for errors by @meliache in https://github.com/nils-braun/b2luigi/pull/142
  - if `gb2_proxy_init` fails due to a wrong certificate password, re-run the command until the user enters a correct password
  - raises a `CalledProcessError` when there is any other error string in the stdout of `gb2_proxy_init`. Since that script doesn't exit with errorcodes in case of errors, otherwise errors could go unnoticed and resulted errors in later commands, such as when using `gb2_proxy_info`. Tracking down which command originally failed might be some work, so this should make debugging much easiert.
- Don't subpress `CalledProcessError` in `get_proxy_info`
- Add unit tests for `setup_dirac_proxy` and `get_proxy_info` by mocking possible outputs of `gb2_proxy_info` and `gb2_proxy_init`.

**Full Changelog**: https://github.com/nils-braun/b2luigi/compare/v0.7.2...v0.7.3

## [0.7.2] - 2021-10-20

### Added

- Test `ignore_additional_command_line_args` option by @meliache in https://github.com/nils-braun/b2luigi/pull/128
- Add Moritz Baur and Artur Gottman to contributors list in documentation by @meliache in https://github.com/nils-braun/b2luigi/pull/133, https://github.com/nils-braun/b2luigi/pull/137

### Fixed

- Fix gb2_proxy_init error due to wrong HOME from gbasf2 setup script by @meliache in https://github.com/nils-braun/b2luigi/pull/141

### Changed

- Remove unused `Gbasf2Process` helper method to capture failed files from stdout by @meliache in https://github.com/nils-braun/b2luigi/pull/136

**Full Changelog**: https://github.com/nils-braun/b2luigi/compare/v0.7.1...v0.7.2

## [0.7.1] - 2021-10-11

### Added

- Added `inherits_without` decorator to enable inheritance of everything except chosen parameters from task by @sognetic in https://github.com/nils-braun/b2luigi/pull/106
- tasks can return all input or all outputfiles with a single call by @anselm-baur in https://github.com/nils-braun/b2luigi/pull/111
- Allow for gbasf2 projects with multiple output `sub<xy>` directories by @meliache in https://github.com/nils-braun/b2luigi/pull/122

### Fixed

- Bugfix: Don't use deprecated exception messsage property by @meliache in https://github.com/nils-braun/b2luigi/pull/120
- Fix gbasf2 batch example for new basf2 releases: import ROOT by @meliache in https://github.com/nils-braun/b2luigi/pull/123
- Ignore flake8 error for unused ROOT import by @meliache in https://github.com/nils-braun/b2luigi/pull/124

### Changed

- Give instances of `MasterTask` in doc examples less sensitive names by @meliache in https://github.com/nils-braun/b2luigi/pull/118
- Replace parsing of gb2 command output with DIRAC API calls by @philiptgrace in https://github.com/nils-braun/b2luigi/pull/121
- Use latest gbasf2 release on cvmfs as default install directory by @meliache in https://github.com/nils-braun/b2luigi/pull/126
- Improve dirac proxy validity time handling by @philiptgrace in https://github.com/nils-braun/b2luigi/pull/127
- For gbasf2 download with `gb2_ds_get`, use new `--failed_lfns` option to get file with LFNs for which download failed instead of parsing stdout.
  by @ArturAkh in https://github.com/nils-braun/b2luigi/pull/132

## New Contributors

- @sognetic made their first contribution in https://github.com/nils-braun/b2luigi/pull/106

**Full Changelog**: https://github.com/nils-braun/b2luigi/compare/v0.6.7...v0.7.1

## [0.6.6] - 2021-07-14

#### Added

- Improved gbasf2 download from grid. In particular, when re-trying a download, only re-download files which have previously failed. Store failed files in a `failed_files.txt`. The downside is that this relies on command output parsing which might break between releases. If errors occur, this can be worked around by removing the `failed_files.txt`, triggering a full re-download.

## [0.6.7] - 2021-07-14

#### Added

- Set progress bar in central scheduler for tasks executed as a gbasf2 project
  showing what percentage of jobs in the project is done and display the total numbers in the status.

#### Changed

- Fix gbasf2 download retry issues for new gbasf2 releases
- Fix in gbasf2 batch for memory error caused by changes in the ROOT from basf2 externals v10 (affects latest light releases).

## [0.6.5] - 2021-04-29

### Fixed

#97 Gbasf2 Bugfix: Fix download for failed files

## [0.6.4] - 2021-04-29

### Fixed

#95 Fix to show correct version number for `b2luigi.__version__ `
Minor patch release but I decided to release this early so that users can use the version number to validate that they are using the latest release.

## [0.6.3] - 2021-04-27

This release features small quality-of-life improvements and fixes for the gbasf2 batch, so I decide to make it a minor release.

Since we're still major release 0, instead of SemVer I think I will be creating minor releases for significant changes to luigi themselves and where all users should read the release notes and patch release for small patches that come out shortly after a release or when I do small non-api-breaking changes to individual batches only, which only affect users of that batch and don't really change b2luigi itself.

### Gbasf2 Batch

#### Features

- #75 allow defining grid input LFNs via text files with `gbasf2_input_dslist` setting, analogous to `gbasf2 --input_dslist`
- #91: Several improvements of gbasf2 handling (thanks to @ArturAkh)
  - possibility to add input datafiles with `gbasf2_input_datafiles` option, which will be downloaded from SE's in addition. This is useful in case the sandbox files exceed 10 MB.
  - improved rescheduling: instead of performing it for each single failed job separately, perform it at once. Keeping track of n_retries is still maintained in the implementation of this pull request.
  - improved downloading of datasets: in case of failed downloads only the ones which are failed, are downloaded, based on a collection of LFNs from created from `gb2_ds_get` stdout.
- more unit tests for more stability in the future and getting a handle on growing complexity.

#### Fixes

- #91: Several improvements of gbasf2 handling
  - fix of RuntimeError ---> RuntimeWorking conversion: first argument of `warnings.warn` should be a string. Otherwise, getting a uncatched TypeError, followed by a PipeError of luigi.
  - added an improved handling of the `JobStatus` for `Done` jobs, since in some (rare) cases, `JobStatus` is set to `Done`, while `ApplicationStatus` is not `Done` (in particular, has an Upload error for output file).

### Meta

- #92 Fix CI shield on github

## [0.6.2] - 2021-03-31

- #88 Bugfix gbasf2 dataset download where failed download raises runtime error instead of intended warning, thanks to @philiptgrace for finding and fixing this.

## [0.6.1] - 2021-03-24

Upps, release v0.6.0 was mistakenly missing two PR's, #79 and #81, since I added the tag at the HEAD of the last branch that I merged and that branch didn't contain those PR's yet. into that release (#79), but that branch wasn't rebased to the head of main and didn't contain the LSF bugfix PR #81 and the gbasf2 feature PR #77 for supporting global tags. So this patch release includes those PRs and also it includes a fix to our PyPi publishing workflow (#82).

### Fixed

- #81: Bugfix in LSF batch code for getting settings
- #82: Fix missing depency in github workflow for automatic publishing to PyPi

### Added

- #77: the global tags have been also added to the sub-set of the basf2-state that is pickled and send to the grid. Remember, the gbasf2 batch wrapper just pickle the basf2 path and sends this to grid, so everything that is saved in the basf2 state is not transferred. In the previous release we already added pickling the basf2 variable aliases separately, now the global tags have also been added. If you have ideas how to handle this more generally, feel free to contribute via issue #35

## [0.6.0] - 2021-03-22

### Added

- use github actions / workflows for CI and PyPi deployment #78

  Code-coverage tests automated and enforced with `codecov` to encourage writing unittests. This already resulted in some new unittests for the `htcondor` batch :)

- New optional `job_name` setting for assigning human-readable names for groups of jobs in **LSF** and **HTCondor** batches. This is useful when checking job statuses by hand. See documentation for more. #76, #79

- #55 Optional to only pass known command line arguments, usueful in scripting if you want to pass additional command line args that should be forwarded to the script instead of being used by b2luigi

- #70 Users can now add a `dry_run` method to their tasks which will be called during dry-run, e.g. if the b2luigi steering file is executed with `python3 <b2luigi_file_name>.py --dry-run`

### Fixed

- Adapt download of job outputs to new gbasf2 v5 output directory structure by adding `/sub00` to LFN's #57. Caveats are:S

  - In future releases gbasf2 will split the outputs of large projects into multiple `sub<xy>` directories, but this isn't done as of now. These other subdirectories are not supported yet, but I created issue #80 as a reminder

  - The output of `mdst`/`udst` files is moved into subdirectories deeper in the hierarchie. We don't support that yet either. I have to think about whether I can figure out in a smart way what the output is or if the user should provide some additional info. Best would be to do it in parallel to what gbasf2 does. See issue #58 for more, help is welcome.

### Changed

- More **stable downloads** with `gb2_ds_get`

  When I started developing the gbasf2 wrapper, I expected that the failing of downloads will be a rare exception, but I realized that it is the norm and adapted the code to handle that more gracefully.

  - #72 if one job download fails, this doesn't raise a full exception anymore, so all the other tasks continue to run/download their outputs. The only thing that happens is that this particular task is marked a `failed`

  - **downloaded datasets persist after failure** #67: If a download fails, the partially downloaded dataset remains in a directory with the `.partial` ending next to the expected output directory. On the one hand this ensures that b2luigi doesn't prematurely mark a task as completed until all job outputs in a gbasf2 project downloaded completely. The `.partial` directory is only renamed to the final output directory, which b2luigi uses as a completeness target, once all jobs have been downloaded. On the other hand, keeping the partial downloads means that the download doesn't have to start from scratch everytime that you re-run a failed task. So, if a gbasf2 task failed downloading, you can just re-run the task and it will re-run the download of the missing outputs in your `.partial directory`

  - #62: Option to disable automatic log download from gird via `gbasf2_download_logs` setting. Logs are useful for debugging and reproducibility and I think they should always be stored in addition to the data itself. However, for gbasf2 it can take quite a while to download logs, so sometimes if in a hurry it can be useful disabling them and just looking them up online with the dirac web app if you need them.

## [0.5.1] - 2021-03-22

### Added

- New luigi release 3 as dependency. This drops python2 support in luigi, which we didn't have anyway in b2luigi, so there should be no backwards incompatibility issues. On the plus side, this solves a dependency conflict with jupyter due to different required `tornado` versions
- Allow dashes and underscores (`_`, `-` in `gbasf2`) project names #45
- allow variable aliases #40

### Fixed

- fix issue with `core.utils.get_filename()` in jupyter #34
- fix code in some basf2 examples to work with newer basf2 releases #37, #38, #37
- fix logic bug in setting `gbasf2_additional_params` #43
- modified time parsing that recognizes dirac proxy validity times > 24h #46
- workaround gbasf2 wildcard bug #41
- for dirac proxy handling, replace gbasf2 command string-parsing with direct communication with DIRAC Api via sub-script #51. Intended as an feature, but I think this also fixed a bug with a newer gbasf2 release

### Changed

- default branch is now `main` #39

## [0.5.0] - 2020-05-23

### Deprecated

- deprecate some settings (#22)

### Fixed

- corrected path to decfile for new structure in basf2 release-04 (#23)

### Added

- Adding option to provide userdefined location of the task executable. This can be used analog to the optional task attribute . (#25)
- Soft wrapper for gbasf2 as a b2luigi BatchProcess (#32)

### Changed

- Warning if forward slash in parameter (#27)
- change link to documentaion from latest to stable (#29)
- additional requirements structure (#30)

## [0.4.4] - 2019-10-29

Features in this release:

- small bugfixes with envs and basf2 tasks (@nils-braun)

## [0.4.3] - 2019-10-28

Features in this release:

- Added documentation
- Re-add an old feature for log files, will soon be deprecated.

## [0.4.2] - 2019-10-28

Features in this release:

- Fixed a problem with basf2 module importing (@nils-braun)
- Better handling for filesystems (#21) (@nils-braun)
  Started supporting file copy mechanisms in htcondor, do only create folders when needed, better relative path handling.

## [0.4.1] - 2019-10-25

Features in this release:

- Added relevant authors in docu (Nils Braun)
- Fixed travis config (Nils Braun)

## [0.3.2] - 2019-10-25

Features in this release:

- Fixed required versions of packages (#15) (@nils-braun)

## [0.4.0] - 2019-10-25

Features in this release:

- Batch Improvements (#20) (@nils-braun):
  Generalize and simplify the batch setup and the dispatch method.
  Updated and added a lot of documentation.
  Please see the docu or the examples to check out the new ways
  to setup the batch environment.

- HTCondor support (#19) (@welschma):
  Added long-needed support for HTCondor batch systems.
  Building block for #20.

- Added Community Documents (@nils-braun)

- Fix serialized parameters for basf2 tasks (#18) (@elimik31):
  Fixed problems after refactoring in basf2 tasks

- Fix for get_basf2_git_hash to work with new basf2 tools (#17) (@elimik31)
  Check for the correct release name or head<|MERGE_RESOLUTION|>--- conflicted
+++ resolved
@@ -14,15 +14,10 @@
 
 ### Added
 
-<<<<<<< HEAD
 - Add the ability to pass a custom hashing function to parameters via the `hash_function` keyword argument. The function must take one argument, the value of the parameter. It is up to the user to ensure unique strings are created. [#189](https://github.com/nils-braun/b2luigi/pull/189)
+- **gbasf2**: Switch to the `--new` flag in `gb2_ds_get` which downloads files significantly faster than previously. Gbasf2 release v5r6 (November 2022) is required. [#190](https://github.com/nils-braun/b2luigi/pull/190).
 
 **Full Changelog**: https://github.com/nils-braun/b2luigi/compare/v0.9.0...main
-
-=======
-- Add the ability to pass a custom hashing function to parameters via the `hash_function` keyword argument. [#189](https://github.com/nils-braun/b2luigi/pull/189). The function must take one argument, the value of the parameter. It is up to the user to ensure unique strings are created.
-- **gbasf2**: Switch to the `--new` flag in `gb2_ds_get` which downloads files significantly faster than previously. Gbasf2 release v5r6 (November 2022) is required. [#190](https://github.com/nils-braun/b2luigi/pull/190).
->>>>>>> 438b28e9
 
 ## [0.9.0] - 2023-03-20
 
